--- conflicted
+++ resolved
@@ -30,7 +30,7 @@
 acpi = "5.2.0"
 align_ext = "0.1.0"
 xmas-elf = "0.10.0"
-<<<<<<< HEAD
+ext4_rs = "1.3.2"
 smoltcp = { version = "0.12.0", default-features = false, features = [
     "alloc",
     "medium-ethernet",
@@ -42,9 +42,6 @@
     "socket-dns",
     "async",
 ] }
-=======
-ext4_rs = "1.3.2"
->>>>>>> f07a81c3
 
 [target.'cfg(target_arch = "riscv64")'.dependencies]
 virtio-drivers = { version = "0.11.0" }
