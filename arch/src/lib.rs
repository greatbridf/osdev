--- conflicted
+++ resolved
@@ -1,103 +1,6 @@
 #![no_std]
+#![feature(naked_functions)]
 
-<<<<<<< HEAD
-pub mod vm {
-    pub fn invlpg(vaddr: usize) {
-        x86_64::vm::invlpg(vaddr)
-    }
-
-    pub fn invlpg_all() {
-        x86_64::vm::invlpg_all()
-    }
-
-    pub fn current_page_table() -> usize {
-        x86_64::vm::get_cr3()
-    }
-
-    pub fn switch_page_table(pfn: usize) {
-        x86_64::vm::set_cr3(pfn)
-    }
-}
-
-pub mod task {
-    #[inline(always)]
-    pub fn halt() {
-        x86_64::task::halt()
-    }
-
-    #[inline(always)]
-    pub fn pause() {
-        x86_64::task::pause()
-    }
-
-    #[inline(always)]
-    pub fn freeze() -> ! {
-        x86_64::task::freeze()
-    }
-
-    /// Switch to the `next` task. `IF` state is also switched.
-    ///
-    /// This function should only be used to switch between tasks that do not need SMP synchronization.
-    ///
-    /// # Arguments
-    /// * `current_task_sp` - Pointer to the stack pointer of the current task.
-    /// * `next_task_sp` - Pointer to the stack pointer of the next task.
-    #[inline(always)]
-    pub fn context_switch_light(current_task_sp: *mut usize, next_task_sp: *mut usize) {
-        x86_64::task::context_switch_light(current_task_sp, next_task_sp);
-    }
-
-    #[cfg(target_arch = "x86_64")]
-    pub use x86_64::task::{rdmsr, wrmsr};
-}
-
-pub mod interrupt {
-    #[inline(always)]
-    pub fn enable() {
-        x86_64::interrupt::enable()
-    }
-
-    #[inline(always)]
-    pub fn disable() {
-        x86_64::interrupt::disable()
-    }
-}
-
-pub mod io {
-    #[inline(always)]
-    pub fn inb(port: u16) -> u8 {
-        x86_64::io::inb(port)
-    }
-
-    #[inline(always)]
-    pub fn outb(port: u16, data: u8) {
-        x86_64::io::outb(port, data)
-    }
-
-    #[inline(always)]
-    pub fn inw(port: u16) -> u16 {
-        x86_64::io::inw(port)
-    }
-
-    #[inline(always)]
-    pub fn outw(port: u16, data: u16) {
-        x86_64::io::outw(port, data)
-    }
-
-    #[inline(always)]
-    pub fn inl(port: u16) -> u32 {
-        x86_64::io::inl(port)
-    }
-
-    #[inline(always)]
-    pub fn outl(port: u16, data: u32) {
-        x86_64::io::outl(port, data)
-    }
-}
-
-pub use percpu::{define_percpu, set_percpu_area_thiscpu};
-pub use x86_64;
-=======
 cfg_if::cfg_if! {
     if #[cfg(target_arch = "x86_64")] {
         mod x86_64;
@@ -108,5 +11,4 @@
     } else if #[cfg(target_arch = "aarch64")]{
         // TODO!!!
     }
-}
->>>>>>> f048367b
+}