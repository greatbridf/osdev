--- conflicted
+++ resolved
@@ -30,11 +30,6 @@
 
     call main
 
-<<<<<<< HEAD
     movl %eax, %ebx  # code
     movl $0xfc, %eax # SYS_exit_group
-=======
-    movl %eax, %edi  # code
-    movl $60, %eax   # SYS_exit
->>>>>>> 4cf6746d
     int $0x80        # syscall