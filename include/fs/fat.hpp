#pragma once

#include <kernel/mem.h>
#include <kernel/vfs.hpp>
#include <stdint.h>
#include <string.h>
#include <types/size.h>

namespace fs::fat {
using cluster_t = uint32_t;

// for FAT32
struct PACKED old_boot_sector {
    uint8_t jmp_instruction[3];
    char oem_name[8];
    // usually 512
    uint16_t bytes_per_sector;
    uint8_t sectors_per_cluster;
    // 32 for FAT32
    uint16_t reserved_sectors;
    // usually 2
    uint8_t fat_copies;
    // 0 for FAT32
    uint16_t root_directory_entries;
    // valid before FAT32
    uint16_t _sectors_cnt;
    // 0xf8 for hard disk
    uint8_t type;
    // valid before FAT32
    uint16_t _sectors_per_fat;
    // 12
    uint16_t sectors_per_track;
    // 2
    uint16_t heads;
    // 0
    uint16_t hidden_sectors;
};

// for FAT32
struct PACKED ext_boot_sector {
    struct old_boot_sector old;
    // 0
    uint16_t hidden_sector_ext;
    uint32_t sectors_cnt;
    uint32_t sectors_per_fat;
    uint16_t mirror_flags;
    uint16_t fs_version;
    // 2
    cluster_t root_directory;
    // 1
    uint16_t fs_info_sector;
    // usually at 6, 0x0000 or 0xffff if none
    uint16_t backup_boot_sector;
    uint8_t _reserved[12];
    // for int $0x13
    uint8_t drive_number;
    uint8_t _reserved_for_current_head;
    // 0x29
    uint8_t ext_signature;
    uint32_t serial_number;
    char label[11];
    char fs_type[8];
    uint8_t _reserved_blank[420];
    // 0x55, 0xaa
    uint16_t magic;
};

struct PACKED fs_info_sector {
    // 0x41615252
    uint32_t signature_one;
    uint8_t _reserved[480];
    // 0x61417272
    uint32_t signature_two;
    // may be incorrect
    uint32_t free_clusters;
    // hint only
    uint32_t next_free_cluster;
    uint8_t _reserved_two[12];
    // 0xaa550000
    uint32_t sector_signature;
};

struct PACKED directory_entry {
    char filename[8];
    char extension[3];
    struct PACKED {
        uint8_t ro : 1;
        uint8_t hidden : 1;
        uint8_t system : 1;
        uint8_t volume_label : 1;
        uint8_t subdir : 1;
        uint8_t archive : 1;
        uint8_t _reserved : 2;
    } attributes;
    uint8_t _reserved;
    uint8_t c_time_date[5];
    uint16_t access_date;
    uint16_t cluster_hi;
    uint8_t m_time_date[4];
    uint16_t cluster_lo;
    uint32_t size;
};

// TODO: deallocate inodes when dentry is destroyed
class fat32 : public virtual fs::vfs {
private:
    constexpr static uint32_t SECTOR_SIZE = 512;
    constexpr static cluster_t EOC = 0xffffff8;

private:
    uint32_t sector_cnt;
    uint32_t sectors_per_fat;
    uint32_t serial_number;
    uint32_t free_clusters;
    uint32_t next_free_cluster_hint;
    cluster_t root_dir;
    cluster_t data_region_offset;
    // TODO: use block device special node id
    inode* device;
    uint16_t reserved_sectors;
    uint8_t fat_copies;
    uint8_t sectors_per_cluster;
    char label[12];
    cluster_t* fat;

    struct buf_object {
        char* data;
        int ref;
        // bool dirty;
    };
    types::hash_map<cluster_t, buf_object> buf;

    // buf MUST be larger than 512 bytes
    inline void _raw_read_sector(void* buf, uint32_t sector_no);

    // buf MUST be larger than 4096 bytes
    inline void _raw_read_cluster(void* buf, cluster_t no);

    // buffered version, release_cluster(cluster_no) after used
    char* read_cluster(cluster_t no);
    void release_cluster(cluster_t no);

    static constexpr cluster_t cl(const inode* ind)
    {
        return ind->ino;
    }

    static inline cluster_t _rearrange(directory_entry* d)
    {
        return (((cluster_t)d->cluster_hi) << 16) + d->cluster_lo;
    }

    static inline size_t _write_buf_n(char* buf, size_t buf_size, const char* src, size_t n)
    {
        if (n <= buf_size) {
            memcpy(buf, src, n);
            return n;
        } else {
            memcpy(buf, src, buf_size);
            return buf_size;
        }
    }

public:
    fat32(const fat32&) = delete;
    explicit fat32(inode* _device);
    ~fat32();

    virtual size_t inode_read(inode* file, char* buf, size_t buf_size, size_t offset, size_t n) override;
<<<<<<< HEAD
    virtual int inode_stat(dentry* ent, statx* st, unsigned int mask) override;
    virtual int inode_readdir(fs::inode* dir, size_t offset, const fs::vfs::filldir_func& callback) override;
=======
    virtual int inode_stat(inode* ind, user_stat* st) override;
    virtual int inode_readdir(fs::inode* dir, size_t offset, fs::vfs::filldir_func callback) override;
>>>>>>> 4cf6746d
};

}; // namespace fs::fat<|MERGE_RESOLUTION|>--- conflicted
+++ resolved
@@ -167,13 +167,9 @@
     ~fat32();
 
     virtual size_t inode_read(inode* file, char* buf, size_t buf_size, size_t offset, size_t n) override;
-<<<<<<< HEAD
-    virtual int inode_stat(dentry* ent, statx* st, unsigned int mask) override;
+    virtual int inode_statx(dentry* ent, statx* st, unsigned int mask) override;
+    virtual int inode_stat(dentry* ent, struct stat* st) override;
     virtual int inode_readdir(fs::inode* dir, size_t offset, const fs::vfs::filldir_func& callback) override;
-=======
-    virtual int inode_stat(inode* ind, user_stat* st) override;
-    virtual int inode_readdir(fs::inode* dir, size_t offset, fs::vfs::filldir_func callback) override;
->>>>>>> 4cf6746d
 };
 
 }; // namespace fs::fat