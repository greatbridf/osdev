use core::sync::atomic::{AtomicU32, AtomicU64, Ordering};

<<<<<<< HEAD
use crate::kernel::mem::{PageCache, PageCacheBackend};
use crate::kernel::task::block_on;
use crate::kernel::vfs::inode::{AtomicMode, Mode};
=======
use crate::kernel::mem::{CachePage, CachePageStream, PageCache, PageCacheBackend};
use crate::kernel::timer::Ticks;
>>>>>>> a2c50b9a
use crate::{
    io::{Buffer, ByteBuffer, Stream},
    kernel::{
        block::BlockDevice,
        constants::{EEXIST, EINVAL, EIO, ENOSYS, S_IFDIR, S_IFREG},
        timer::Instant,
        vfs::{
            dentry::{dcache, Dentry},
            inode::{
                define_struct_inode, AtomicNlink, Ino, Inode, InodeData, Mode, RenameData,
                WriteOffset,
            },
            mount::{register_filesystem, Mount, MountCreator},
            vfs::Vfs,
            DevId, FsContext,
        },
    },
    path::Path,
    prelude::*,
};
use alloc::sync::Weak;
use alloc::{
    collections::btree_map::{BTreeMap, Entry},
    sync::Arc,
};
<<<<<<< HEAD
=======
use another_ext4::{
    Block, BlockDevice as Ext4BlockDeviceTrait, Ext4, FileType, InodeMode, PBlockId,
};
use eonix_runtime::task::Task;
>>>>>>> a2c50b9a
use eonix_sync::RwLock;

pub struct Ext4BlockDevice {
    device: Arc<BlockDevice>,
}

impl Ext4BlockDevice {
    pub fn new(device: Arc<BlockDevice>) -> Self {
        Self { device }
    }
}

impl Ext4BlockDeviceTrait for Ext4BlockDevice {
    fn read_block(&self, block_id: PBlockId) -> Block {
        let mut buffer = [0u8; 4096];
        let mut byte_buffer = ByteBuffer::new(buffer.as_mut_slice());

        let _ = self
            .device
            .read_some((block_id as usize) * 4096, &mut byte_buffer)
            .expect("Failed to read from block device");

        Block {
            id: block_id,
            data: buffer,
        }
    }

    fn write_block(&self, block: &another_ext4::Block) {
        let _ = self
            .device
            .write_some((block.id as usize) * 4096, &block.data);
    }
}

impl_any!(Ext4Fs);
struct Ext4Fs {
    inner: Ext4,
    device: Arc<BlockDevice>,
    icache: RwLock<BTreeMap<Ino, Ext4Inode>>,
}

impl Vfs for Ext4Fs {
    fn io_blksize(&self) -> usize {
        4096
    }

    fn fs_devid(&self) -> DevId {
        self.device.devid()
    }

    fn is_read_only(&self) -> bool {
        false
    }
}

impl Ext4Fs {
    fn try_get(&self, icache: &BTreeMap<Ino, Ext4Inode>, ino: u64) -> Option<Arc<dyn Inode>> {
        icache.get(&ino).cloned().map(Ext4Inode::into_inner)
    }

    fn modify_inode_stat(&self, ino: u32, size: Option<u64>, mtime: u32) {
        let _ = self
            .inner
            .setattr(ino, None, None, None, size, None, Some(mtime), None, None);
    }

    fn create_inode_stat(&self, parent: u32, child: u32, mtime: u32) {
        let _ = self.inner.setattr(
            parent,
            None,
            None,
            None,
            None,
            None,
            Some(mtime),
            None,
            None,
        );
        let _ = self
            .inner
            .setattr(child, None, None, None, None, None, Some(mtime), None, None);
    }

    fn chmod_stat(&self, ino: u32, new_mode: u16, ctime: u32) {
        let _ = self.inner.setattr(
            ino,
            Some(InodeMode::from_bits_retain(new_mode.try_into().unwrap())),
            None,
            None,
            None,
            None,
            None,
            Some(ctime),
            None,
        );
    }

    fn get_or_insert(
        &self,
        icache: &mut BTreeMap<Ino, Ext4Inode>,
        idata: InodeData,
    ) -> Arc<dyn Inode> {
        match icache.entry(idata.ino) {
            Entry::Occupied(occupied) => occupied.get().clone().into_inner(),
<<<<<<< HEAD
            Entry::Vacant(vacant) => match idata.mode.load().format() {
                Mode::REG => vacant
                    .insert(Ext4Inode::File(FileInode::new(idata)))
                    .clone()
                    .into_inner(),
                Mode::DIR => vacant
                    .insert(Ext4Inode::Dir(Arc::new(DirInode { idata })))
                    .clone()
                    .into_inner(),
                mode => {
                    println_warn!("ext4: Unsupported inode type: {:#o}", mode.format_bits());
=======
            Entry::Vacant(vacant) => {
                let mode = *idata.mode.get_mut();
                if s_isreg(mode) {
                    vacant
                        .insert(Ext4Inode::File(FileInode::with_idata(idata)))
                        .clone()
                        .into_inner()
                } else if s_isdir(mode) {
                    vacant
                        .insert(Ext4Inode::Dir(Arc::new(DirInode { idata })))
                        .clone()
                        .into_inner()
                } else {
                    println_warn!("ext4: Unsupported inode type: {mode:#o}");
>>>>>>> a2c50b9a
                    vacant
                        .insert(Ext4Inode::File(FileInode::with_idata(idata)))
                        .clone()
                        .into_inner()
                }
            },
        }
    }
}

impl Ext4Fs {
    pub fn create(device: Arc<BlockDevice>) -> KResult<(Arc<Self>, Arc<dyn Inode>)> {
        let ext4_device = Ext4BlockDevice::new(device.clone());
        let ext4 = Ext4::load(Arc::new(ext4_device)).unwrap();

        let ext4fs = Arc::new(Self {
            inner: ext4,
            device,
            icache: RwLock::new(BTreeMap::new()),
        });

        let root_inode = {
<<<<<<< HEAD
            let mut icache = block_on(ext4fs.icache.write());
            let root_inode = ext4fs.inner.get_inode_ref(2);
=======
            let mut icache = Task::block_on(ext4fs.icache.write());
            let root_inode = ext4fs.inner.read_root_inode();
>>>>>>> a2c50b9a

            ext4fs.get_or_insert(
                &mut icache,
                InodeData {
                    ino: root_inode.id as Ino,
                    size: AtomicU64::new(root_inode.inode.size()),
<<<<<<< HEAD
                    nlink: AtomicNlink::new(root_inode.inode.links_count() as _),
                    uid: AtomicU32::new(root_inode.inode.uid() as _),
                    gid: AtomicU32::new(root_inode.inode.gid() as _),
                    mode: AtomicMode::new(root_inode.inode.mode() as _),
=======
                    nlink: AtomicNlink::new(root_inode.inode.link_count() as u64),
                    uid: AtomicU32::new(root_inode.inode.uid()),
                    gid: AtomicU32::new(root_inode.inode.gid()),
                    mode: AtomicU32::new(root_inode.inode.mode().bits() as u32),
>>>>>>> a2c50b9a
                    atime: Spin::new(Instant::new(
                        root_inode.inode.atime() as _,
                        root_inode.inode.atime_extra() as _,
                    )),
                    ctime: Spin::new(Instant::new(
                        root_inode.inode.ctime() as _,
                        root_inode.inode.ctime_extra() as _,
                    )),
                    mtime: Spin::new(Instant::new(
                        root_inode.inode.mtime() as _,
                        root_inode.inode.mtime_extra() as _,
                    )),
                    rwsem: RwLock::new(()),
                    vfs: Arc::downgrade(&ext4fs) as _,
                },
            )
        };

        Ok((ext4fs, root_inode))
    }
}

#[derive(Clone)]
enum Ext4Inode {
    File(Arc<FileInode>),
    Dir(Arc<DirInode>),
}

impl Ext4Inode {
    fn into_inner(self) -> Arc<dyn Inode> {
        match self {
            Ext4Inode::File(inode) => inode,
            Ext4Inode::Dir(inode) => inode,
        }
    }
}

define_struct_inode! {
    struct FileInode {
        last_sync: AtomicU64,
        page_cache: PageCache,
    }
}

define_struct_inode! {
    struct DirInode;
}

impl FileInode {
    fn with_idata(idata: InodeData) -> Arc<Self> {
        let inode = Arc::new_cyclic(|weak_self: &Weak<FileInode>| Self {
            idata,
            last_sync: AtomicU64::new(0),
            page_cache: PageCache::new(weak_self.clone()),
        });

        inode
    }

    pub fn new(ino: Ino, vfs: Weak<dyn Vfs>, mode: Mode) -> Arc<Self> {
        Arc::new_cyclic(|weak_self: &Weak<FileInode>| Self {
            idata: {
                let inode_data = InodeData::new(ino, vfs);
                inode_data
                    .mode
                    .store(S_IFREG | (mode & 0o777), Ordering::Relaxed);
                inode_data.nlink.store(1, Ordering::Relaxed);
                inode_data
            },
            last_sync: AtomicU64::new(0),
            page_cache: PageCache::new(weak_self.clone()),
        })
    }

    fn sync_if_needed(&self) {
        let now = Ticks::now().in_secs();
        let last = self.last_sync.load(Ordering::Relaxed);

        // TODO: this is a temporary implement,
        // consider change this with some update strategy such as LRU future
        if now - last > 10 {
            self.last_sync.store(now, Ordering::Relaxed);
            let _ = Task::block_on(self.page_cache.fsync());
        }
    }
}

impl PageCacheBackend for FileInode {
    fn read_page(&self, page: &mut CachePage, offset: usize) -> KResult<usize> {
        self.read_direct(page, offset)
    }

<<<<<<< HEAD
    fn write_page(&self, _page: &crate::kernel::mem::CachePage, _offset: usize) -> KResult<usize> {
        todo!()
=======
    fn write_page(&self, page: &mut CachePageStream, offset: usize) -> KResult<usize> {
        self.write_direct(page, offset)
>>>>>>> a2c50b9a
    }

    fn size(&self) -> usize {
        self.size.load(Ordering::Relaxed) as usize
    }
}

impl Inode for FileInode {
    fn page_cache(&self) -> Option<&PageCache> {
        Some(&self.page_cache)
    }

    fn read(&self, buffer: &mut dyn Buffer, offset: usize) -> KResult<usize> {
        block_on(self.page_cache.read(buffer, offset))
    }

    fn read_direct(&self, buffer: &mut dyn Buffer, offset: usize) -> KResult<usize> {
        let vfs = self.vfs.upgrade().ok_or(EIO)?;
        let ext4fs = vfs.as_any().downcast_ref::<Ext4Fs>().unwrap();

        let mut temp_buf = vec![0u8; buffer.total()];
        match ext4fs.inner.read(self.ino as u32, offset, &mut temp_buf) {
            Ok(bytes_read) => {
                let _ = buffer.fill(&temp_buf[..bytes_read])?;
                Ok(buffer.wrote())
            }
            Err(e) => Err(e.code() as u32),
        }
    }

    fn write(&self, stream: &mut dyn Stream, offset: WriteOffset) -> KResult<usize> {
        let _lock = Task::block_on(self.rwsem.write());

        let mut store_new_end = None;
        let offset = match offset {
            WriteOffset::Position(offset) => offset,
            // TODO: here need to add some operate
            WriteOffset::End(end) => {
                store_new_end = Some(end);
                self.size.load(Ordering::Relaxed) as usize
            }
        };

        let total_written = Task::block_on(self.page_cache.write(stream, offset))?;
        let cursor_end = offset + total_written;
        if let Some(store_end) = store_new_end {
            *store_end = cursor_end;
        }

        let mtime = Instant::now();
        *self.mtime.lock() = mtime;
        self.size.store(cursor_end as u64, Ordering::Relaxed);

        self.sync_if_needed();

        Ok(total_written)
    }

    fn write_direct(&self, stream: &mut dyn Stream, offset: usize) -> KResult<usize> {
        //let _lock = Task::block_on(self.rwsem.write());

        let vfs = self.vfs.upgrade().ok_or(EIO)?;
        let ext4fs = vfs.as_any().downcast_ref::<Ext4Fs>().unwrap();

        let mut temp_buf = vec![0u8; 4096];
        let mut total_written = 0;

        while let Some(data) = stream.poll_data(&mut temp_buf)? {
            let written = ext4fs
                .inner
                .write(self.ino as u32, offset + total_written, data)
                .unwrap();
            total_written += written;
            if written < data.len() {
                break;
            }
        }

        ext4fs.modify_inode_stat(
            self.ino as u32,
            Some(self.size() as u64),
            self.mtime.lock().since_epoch().as_secs() as u32,
        );

        Ok(total_written)
    }

    fn chmod(&self, mode: Mode) -> KResult<()> {
        let _lock = Task::block_on(self.rwsem.write());

        let vfs = self.vfs.upgrade().ok_or(EIO)?;
        let ext4fs = vfs.as_any().downcast_ref::<Ext4Fs>().unwrap();
        let old_mode = self.mode.load(Ordering::Relaxed);
        let new_mode = (old_mode & !0o777) | (mode & 0o777);

        let now = Instant::now();
        ext4fs.chmod_stat(
            self.ino as u32,
            new_mode as u16,
            now.since_epoch().as_secs() as u32,
        );

        // SAFETY: `rwsem` has done the synchronization
        self.mode.store(new_mode, Ordering::Relaxed);
        *self.ctime.lock() = now;

        Ok(())
    }

    // TODO
    fn truncate(&self, length: usize) -> KResult<()> {
        Ok(())
    }
}

impl DirInode {
    fn new(ino: Ino, vfs: Weak<dyn Vfs>, mode: Mode) -> Arc<Self> {
        Arc::new_cyclic(|_| DirInode {
            idata: {
                let inode_data = InodeData::new(ino, vfs);
                inode_data
                    .mode
                    .store(S_IFDIR | (mode & 0o777), Ordering::Relaxed);
                inode_data.nlink.store(2, Ordering::Relaxed);
                inode_data.size.store(4096, Ordering::Relaxed);
                inode_data
            },
        })
    }

    fn update_time(&self, time: Instant) {
        *self.ctime.lock() = time;
        *self.mtime.lock() = time;
    }

    fn update_child_time(&self, child: &dyn Inode, time: Instant) {
        self.update_time(time);
        *child.ctime.lock() = time;
        *child.mtime.lock() = time;
    }

    fn link_file(&self) {
        self.size.fetch_add(1, Ordering::Relaxed);
    }

    fn link_dir(&self) {
        self.nlink.fetch_add(1, Ordering::Relaxed);
        self.size.fetch_add(1, Ordering::Relaxed);
    }

    fn unlink_dir(&self) {
        self.nlink.fetch_sub(1, Ordering::Relaxed);
    }
}

impl Inode for DirInode {
    fn lookup(&self, dentry: &Arc<Dentry>) -> KResult<Option<Arc<dyn Inode>>> {
        let vfs = self.vfs.upgrade().ok_or(EIO)?;
        let ext4fs = vfs.as_any().downcast_ref::<Ext4Fs>().unwrap();

        let name = dentry.get_name();
        let name = String::from_utf8_lossy(&name);
        let lookup_result = ext4fs.inner.lookup(self.ino as u32, &name);

        // TODO: wtf
        //const EXT4_ERROR_ENOENT: Ext4Error_ = Ext4Error_::new(ErrCode::ENOENT);
        let attr = match lookup_result {
            Ok(inode_id) => ext4fs.inner.getattr(inode_id).unwrap(),
            //Err(EXT4_ERROR_ENOENT) => return Ok(None),
            Err(error) => return Err(error.code() as u32),
        };

        // Fast path: if the inode is already in the cache, return it.
        if let Some(inode) = ext4fs.try_get(&block_on(ext4fs.icache.read()), attr.ino as u64) {
            return Ok(Some(inode));
        }

        let file_type_bits = match attr.ftype {
            FileType::RegularFile => InodeMode::FILE.bits(),
            FileType::Directory => InodeMode::DIRECTORY.bits(),
            FileType::CharacterDev => InodeMode::CHARDEV.bits(),
            FileType::BlockDev => InodeMode::BLOCKDEV.bits(),
            FileType::Fifo => InodeMode::FIFO.bits(),
            FileType::Socket => InodeMode::SOCKET.bits(),
            FileType::SymLink => InodeMode::SOFTLINK.bits(),
            FileType::Unknown => 0,
        };

        let perm_bits = attr.perm.bits() & InodeMode::PERM_MASK.bits();
        let mode = file_type_bits | perm_bits;

        // Create a new inode based on the attributes.
        let mut icache = block_on(ext4fs.icache.write());
        let inode = ext4fs.get_or_insert(
            &mut icache,
            InodeData {
                ino: attr.ino as Ino,
                size: AtomicU64::new(attr.size),
                nlink: AtomicNlink::new(attr.links as _),
                uid: AtomicU32::new(attr.uid),
                gid: AtomicU32::new(attr.gid),
<<<<<<< HEAD
                mode: AtomicMode::new(attr.kind.bits() as u32 | real_perm),
=======
                mode: AtomicU32::new(mode as u32),
>>>>>>> a2c50b9a
                atime: Spin::new(Instant::new(attr.atime as _, 0)),
                ctime: Spin::new(Instant::new(attr.ctime as _, 0)),
                mtime: Spin::new(Instant::new(attr.mtime as _, 0)),
                rwsem: RwLock::new(()),
                vfs: self.vfs.clone(),
            },
        );

        Ok(Some(inode))
    }

    fn do_readdir(
        &self,
        offset: usize,
        callback: &mut dyn FnMut(&[u8], Ino) -> KResult<core::ops::ControlFlow<(), ()>>,
    ) -> KResult<usize> {
        let vfs = self.vfs.upgrade().ok_or(EIO)?;
        let ext4fs = vfs.as_any().downcast_ref::<Ext4Fs>().unwrap();

        let entries = ext4fs
            .inner
            .listdir(self.ino as u32)
            .map_err(|err| err.code() as u32)?;

        let entries_to_process = if offset < entries.len() {
            &entries[offset..]
        } else {
            &entries[0..0]
        };
        let mut current_offset = 0;
        for entry in entries_to_process {
            let name_string = entry.name();
            let name = name_string.as_bytes();
            let inode = entry.inode() as Ino;

            if callback(name, inode)?.is_break() {
                break;
            }
            current_offset += 1;
        }
        Ok(current_offset)
    }

    fn creat(&self, at: &Arc<Dentry>, mode: Mode) -> KResult<()> {
        let _lock = Task::block_on(self.rwsem.write());

        let vfs = self.vfs.upgrade().ok_or(EIO)?;
        let ext4fs = vfs.as_any().downcast_ref::<Ext4Fs>().unwrap();

        let name = at.get_name();
        let name = String::from_utf8_lossy(&name);

        let new_ino = ext4fs
            .inner
            .create(
                self.ino as u32,
                &name,
                InodeMode::from_bits_retain((mode | S_IFREG) as u16),
            )
            .unwrap();

        let file = FileInode::new(new_ino as u64, self.vfs.clone(), mode);
        let now = Instant::now();
        self.update_child_time(file.as_ref(), now);
        self.link_file();

        ext4fs.create_inode_stat(self.ino as u32, new_ino, now.since_epoch().as_secs() as u32);

        at.save_reg(file)
    }

    fn mkdir(&self, at: &Dentry, mode: Mode) -> KResult<()> {
        let _lock = Task::block_on(self.rwsem.write());

        let vfs = self.vfs.upgrade().ok_or(EIO)?;
        let ext4fs = vfs.as_any().downcast_ref::<Ext4Fs>().unwrap();

        let name = at.get_name();
        let name = String::from_utf8_lossy(&name);

        let new_ino = ext4fs
            .inner
            .mkdir(
                self.ino as u32,
                &name,
                InodeMode::from_bits_retain((mode | S_IFDIR) as u16),
            )
            .unwrap();

        let new_dir = DirInode::new(new_ino as u64, self.vfs.clone(), mode);
        let now = Instant::now();
        self.update_child_time(new_dir.as_ref(), now);
        self.link_dir();

        ext4fs.create_inode_stat(self.ino as u32, new_ino, now.since_epoch().as_secs() as u32);

        at.save_dir(new_dir)
    }

    fn unlink(&self, at: &Arc<Dentry>) -> KResult<()> {
        let _dir_lock = Task::block_on(self.rwsem.write());

        let vfs = self.vfs.upgrade().ok_or(EIO)?;
        let ext4fs = vfs.as_any().downcast_ref::<Ext4Fs>().unwrap();

        let file = at.get_inode()?;

        let name = at.get_name();
        let name = String::from_utf8_lossy(&name);
        let _file_lock = Task::block_on(file.rwsem.write());

        if file.is_dir() {
            let _ = ext4fs.inner.rmdir(self.ino as u32, &name);
            self.unlink_dir();
        } else {
            let _ = ext4fs.inner.unlink(self.ino as u32, &name);
        }
        let now = Instant::now();
        self.update_time(now);
        ext4fs.modify_inode_stat(self.ino as u32, None, now.since_epoch().as_secs() as u32);

        dcache::d_remove(at);

        Ok(())
    }

    fn chmod(&self, mode: Mode) -> KResult<()> {
        let _lock = Task::block_on(self.rwsem.write());

        let vfs = self.vfs.upgrade().ok_or(EIO)?;
        let ext4fs = vfs.as_any().downcast_ref::<Ext4Fs>().unwrap();
        let old_mode = self.mode.load(Ordering::Relaxed);
        let new_mode = (old_mode & !0o777) | (mode & 0o777);

        let now = Instant::now();
        ext4fs.chmod_stat(
            self.ino as u32,
            new_mode as u16,
            now.since_epoch().as_secs() as u32,
        );

        // SAFETY: `rwsem` has done the synchronization
        self.mode.store(new_mode, Ordering::Relaxed);
        *self.ctime.lock() = now;

        Ok(())
    }

    fn rename(&self, rename_data: RenameData) -> KResult<()> {
        let RenameData {
            old_dentry,
            new_dentry,
            new_parent,
            is_exchange,
            no_replace,
            vfs,
        } = rename_data;

        if is_exchange {
            println_warn!("Ext4Fs does not support exchange rename for now");
            return Err(ENOSYS);
        }

        // TODO: may need another lock
        let _lock = Task::block_on(self.rwsem.write());
        let vfs = self.vfs.upgrade().ok_or(EIO)?;
        let ext4fs = vfs.as_any().downcast_ref::<Ext4Fs>().unwrap();

        let old_file = old_dentry.get_inode()?;
        let new_file = new_dentry.get_inode();
        if no_replace && new_file.is_ok() {
            return Err(EEXIST);
        }

        let name = old_dentry.name();
        let name = core::str::from_utf8(&*name).map_err(|_| EINVAL)?;
        let new_name = new_dentry.name();
        let new_name = core::str::from_utf8(&*new_name).map_err(|_| EINVAL)?;

        ext4fs
            .inner
            .rename(self.ino as u32, name, new_parent.ino as u32, new_name)
            .map_err(|err| err.code() as u32)?;

        // TODO: may need more operations
        let now = Instant::now();
        *old_file.ctime.lock() = now;
        *self.mtime.lock() = now;

        let same_parent = Arc::as_ptr(&new_parent) == &raw const *self;
        if !same_parent {
            *new_parent.mtime.lock() = now;
            if old_file.is_dir() {
                self.nlink.fetch_sub(1, Ordering::Relaxed);
                new_parent.nlink.fetch_add(1, Ordering::Relaxed);
            }
        }

        if let Ok(replaced_file) = new_dentry.get_inode() {
            if !no_replace {
                *replaced_file.ctime.lock() = now;
                replaced_file.nlink.fetch_sub(1, Ordering::Relaxed);
            }
        }

        Task::block_on(dcache::d_exchange(old_dentry, new_dentry));

        Ok(())
    }
}

struct Ext4MountCreator;

impl MountCreator for Ext4MountCreator {
    fn check_signature(&self, mut first_block: &[u8]) -> KResult<bool> {
        match first_block.split_off(1080..) {
            Some([0x53, 0xef, ..]) => Ok(true), // Superblock signature
            Some(..) => Ok(false),
            None => Err(EIO),
        }
    }

    fn create_mount(&self, source: &str, _flags: u64, mp: &Arc<Dentry>) -> KResult<Mount> {
        let source = source.as_bytes();

        let path = Path::new(source)?;
        let device_dentry =
            Dentry::open_recursive(&FsContext::global(), Dentry::root(), path, true, 0)?;
        let devid = device_dentry.get_inode()?.devid()?;
        let device = BlockDevice::get(devid)?;

        let (ext4fs, root_inode) = Ext4Fs::create(device)?;

        Mount::new(mp, ext4fs, root_inode)
    }
}

pub fn init() {
    register_filesystem("ext4", Arc::new(Ext4MountCreator)).unwrap();
}<|MERGE_RESOLUTION|>--- conflicted
+++ resolved
@@ -1,24 +1,19 @@
 use core::sync::atomic::{AtomicU32, AtomicU64, Ordering};
 
-<<<<<<< HEAD
-use crate::kernel::mem::{PageCache, PageCacheBackend};
+use crate::kernel::mem::{CachePage, CachePageStream, PageCache, PageCacheBackend};
 use crate::kernel::task::block_on;
+use crate::kernel::timer::Ticks;
 use crate::kernel::vfs::inode::{AtomicMode, Mode};
-=======
-use crate::kernel::mem::{CachePage, CachePageStream, PageCache, PageCacheBackend};
-use crate::kernel::timer::Ticks;
->>>>>>> a2c50b9a
 use crate::{
     io::{Buffer, ByteBuffer, Stream},
     kernel::{
         block::BlockDevice,
-        constants::{EEXIST, EINVAL, EIO, ENOSYS, S_IFDIR, S_IFREG},
+        constants::{EEXIST, EINVAL, EIO, ENOSYS},
         timer::Instant,
         vfs::{
             dentry::{dcache, Dentry},
             inode::{
-                define_struct_inode, AtomicNlink, Ino, Inode, InodeData, Mode, RenameData,
-                WriteOffset,
+                define_struct_inode, AtomicNlink, Ino, Inode, InodeData, RenameData, WriteOffset,
             },
             mount::{register_filesystem, Mount, MountCreator},
             vfs::Vfs,
@@ -33,13 +28,9 @@
     collections::btree_map::{BTreeMap, Entry},
     sync::Arc,
 };
-<<<<<<< HEAD
-=======
 use another_ext4::{
     Block, BlockDevice as Ext4BlockDeviceTrait, Ext4, FileType, InodeMode, PBlockId,
 };
-use eonix_runtime::task::Task;
->>>>>>> a2c50b9a
 use eonix_sync::RwLock;
 
 pub struct Ext4BlockDevice {
@@ -145,10 +136,9 @@
     ) -> Arc<dyn Inode> {
         match icache.entry(idata.ino) {
             Entry::Occupied(occupied) => occupied.get().clone().into_inner(),
-<<<<<<< HEAD
             Entry::Vacant(vacant) => match idata.mode.load().format() {
                 Mode::REG => vacant
-                    .insert(Ext4Inode::File(FileInode::new(idata)))
+                    .insert(Ext4Inode::File(FileInode::with_idata(idata)))
                     .clone()
                     .into_inner(),
                 Mode::DIR => vacant
@@ -157,22 +147,6 @@
                     .into_inner(),
                 mode => {
                     println_warn!("ext4: Unsupported inode type: {:#o}", mode.format_bits());
-=======
-            Entry::Vacant(vacant) => {
-                let mode = *idata.mode.get_mut();
-                if s_isreg(mode) {
-                    vacant
-                        .insert(Ext4Inode::File(FileInode::with_idata(idata)))
-                        .clone()
-                        .into_inner()
-                } else if s_isdir(mode) {
-                    vacant
-                        .insert(Ext4Inode::Dir(Arc::new(DirInode { idata })))
-                        .clone()
-                        .into_inner()
-                } else {
-                    println_warn!("ext4: Unsupported inode type: {mode:#o}");
->>>>>>> a2c50b9a
                     vacant
                         .insert(Ext4Inode::File(FileInode::with_idata(idata)))
                         .clone()
@@ -195,30 +169,18 @@
         });
 
         let root_inode = {
-<<<<<<< HEAD
             let mut icache = block_on(ext4fs.icache.write());
-            let root_inode = ext4fs.inner.get_inode_ref(2);
-=======
-            let mut icache = Task::block_on(ext4fs.icache.write());
             let root_inode = ext4fs.inner.read_root_inode();
->>>>>>> a2c50b9a
 
             ext4fs.get_or_insert(
                 &mut icache,
                 InodeData {
                     ino: root_inode.id as Ino,
                     size: AtomicU64::new(root_inode.inode.size()),
-<<<<<<< HEAD
-                    nlink: AtomicNlink::new(root_inode.inode.links_count() as _),
+                    nlink: AtomicNlink::new(root_inode.inode.link_count() as _),
                     uid: AtomicU32::new(root_inode.inode.uid() as _),
                     gid: AtomicU32::new(root_inode.inode.gid() as _),
-                    mode: AtomicMode::new(root_inode.inode.mode() as _),
-=======
-                    nlink: AtomicNlink::new(root_inode.inode.link_count() as u64),
-                    uid: AtomicU32::new(root_inode.inode.uid()),
-                    gid: AtomicU32::new(root_inode.inode.gid()),
-                    mode: AtomicU32::new(root_inode.inode.mode().bits() as u32),
->>>>>>> a2c50b9a
+                    mode: AtomicMode::new(root_inode.inode.mode().bits() as _),
                     atime: Spin::new(Instant::new(
                         root_inode.inode.atime() as _,
                         root_inode.inode.atime_extra() as _,
@@ -282,9 +244,7 @@
         Arc::new_cyclic(|weak_self: &Weak<FileInode>| Self {
             idata: {
                 let inode_data = InodeData::new(ino, vfs);
-                inode_data
-                    .mode
-                    .store(S_IFREG | (mode & 0o777), Ordering::Relaxed);
+                inode_data.mode.store(Mode::REG.perm(mode.bits()));
                 inode_data.nlink.store(1, Ordering::Relaxed);
                 inode_data
             },
@@ -301,7 +261,7 @@
         // consider change this with some update strategy such as LRU future
         if now - last > 10 {
             self.last_sync.store(now, Ordering::Relaxed);
-            let _ = Task::block_on(self.page_cache.fsync());
+            let _ = block_on(self.page_cache.fsync());
         }
     }
 }
@@ -311,13 +271,8 @@
         self.read_direct(page, offset)
     }
 
-<<<<<<< HEAD
-    fn write_page(&self, _page: &crate::kernel::mem::CachePage, _offset: usize) -> KResult<usize> {
-        todo!()
-=======
     fn write_page(&self, page: &mut CachePageStream, offset: usize) -> KResult<usize> {
         self.write_direct(page, offset)
->>>>>>> a2c50b9a
     }
 
     fn size(&self) -> usize {
@@ -349,7 +304,7 @@
     }
 
     fn write(&self, stream: &mut dyn Stream, offset: WriteOffset) -> KResult<usize> {
-        let _lock = Task::block_on(self.rwsem.write());
+        let _lock = block_on(self.rwsem.write());
 
         let mut store_new_end = None;
         let offset = match offset {
@@ -361,7 +316,7 @@
             }
         };
 
-        let total_written = Task::block_on(self.page_cache.write(stream, offset))?;
+        let total_written = block_on(self.page_cache.write(stream, offset))?;
         let cursor_end = offset + total_written;
         if let Some(store_end) = store_new_end {
             *store_end = cursor_end;
@@ -406,29 +361,29 @@
     }
 
     fn chmod(&self, mode: Mode) -> KResult<()> {
-        let _lock = Task::block_on(self.rwsem.write());
-
-        let vfs = self.vfs.upgrade().ok_or(EIO)?;
-        let ext4fs = vfs.as_any().downcast_ref::<Ext4Fs>().unwrap();
-        let old_mode = self.mode.load(Ordering::Relaxed);
-        let new_mode = (old_mode & !0o777) | (mode & 0o777);
+        let _lock = block_on(self.rwsem.write());
+
+        let vfs = self.vfs.upgrade().ok_or(EIO)?;
+        let ext4fs = vfs.as_any().downcast_ref::<Ext4Fs>().unwrap();
+        let old_mode = self.mode.load();
+        let new_mode = old_mode.perm(mode.bits());
 
         let now = Instant::now();
         ext4fs.chmod_stat(
             self.ino as u32,
-            new_mode as u16,
+            new_mode.bits() as u16,
             now.since_epoch().as_secs() as u32,
         );
 
         // SAFETY: `rwsem` has done the synchronization
-        self.mode.store(new_mode, Ordering::Relaxed);
+        self.mode.store(new_mode);
         *self.ctime.lock() = now;
 
         Ok(())
     }
 
     // TODO
-    fn truncate(&self, length: usize) -> KResult<()> {
+    fn truncate(&self, _length: usize) -> KResult<()> {
         Ok(())
     }
 }
@@ -438,9 +393,7 @@
         Arc::new_cyclic(|_| DirInode {
             idata: {
                 let inode_data = InodeData::new(ino, vfs);
-                inode_data
-                    .mode
-                    .store(S_IFDIR | (mode & 0o777), Ordering::Relaxed);
+                inode_data.mode.store(Mode::DIR.perm(mode.bits()));
                 inode_data.nlink.store(2, Ordering::Relaxed);
                 inode_data.size.store(4096, Ordering::Relaxed);
                 inode_data
@@ -519,11 +472,7 @@
                 nlink: AtomicNlink::new(attr.links as _),
                 uid: AtomicU32::new(attr.uid),
                 gid: AtomicU32::new(attr.gid),
-<<<<<<< HEAD
-                mode: AtomicMode::new(attr.kind.bits() as u32 | real_perm),
-=======
-                mode: AtomicU32::new(mode as u32),
->>>>>>> a2c50b9a
+                mode: AtomicMode::new(mode as _),
                 atime: Spin::new(Instant::new(attr.atime as _, 0)),
                 ctime: Spin::new(Instant::new(attr.ctime as _, 0)),
                 mtime: Spin::new(Instant::new(attr.mtime as _, 0)),
@@ -568,7 +517,7 @@
     }
 
     fn creat(&self, at: &Arc<Dentry>, mode: Mode) -> KResult<()> {
-        let _lock = Task::block_on(self.rwsem.write());
+        let _lock = block_on(self.rwsem.write());
 
         let vfs = self.vfs.upgrade().ok_or(EIO)?;
         let ext4fs = vfs.as_any().downcast_ref::<Ext4Fs>().unwrap();
@@ -581,7 +530,7 @@
             .create(
                 self.ino as u32,
                 &name,
-                InodeMode::from_bits_retain((mode | S_IFREG) as u16),
+                InodeMode::from_bits_retain(Mode::REG.perm(mode.bits()).bits() as u16),
             )
             .unwrap();
 
@@ -596,7 +545,7 @@
     }
 
     fn mkdir(&self, at: &Dentry, mode: Mode) -> KResult<()> {
-        let _lock = Task::block_on(self.rwsem.write());
+        let _lock = block_on(self.rwsem.write());
 
         let vfs = self.vfs.upgrade().ok_or(EIO)?;
         let ext4fs = vfs.as_any().downcast_ref::<Ext4Fs>().unwrap();
@@ -609,7 +558,7 @@
             .mkdir(
                 self.ino as u32,
                 &name,
-                InodeMode::from_bits_retain((mode | S_IFDIR) as u16),
+                InodeMode::from(Mode::DIR.perm(mode.bits())),
             )
             .unwrap();
 
@@ -624,7 +573,7 @@
     }
 
     fn unlink(&self, at: &Arc<Dentry>) -> KResult<()> {
-        let _dir_lock = Task::block_on(self.rwsem.write());
+        let _dir_lock = block_on(self.rwsem.write());
 
         let vfs = self.vfs.upgrade().ok_or(EIO)?;
         let ext4fs = vfs.as_any().downcast_ref::<Ext4Fs>().unwrap();
@@ -633,7 +582,7 @@
 
         let name = at.get_name();
         let name = String::from_utf8_lossy(&name);
-        let _file_lock = Task::block_on(file.rwsem.write());
+        let _file_lock = block_on(file.rwsem.write());
 
         if file.is_dir() {
             let _ = ext4fs.inner.rmdir(self.ino as u32, &name);
@@ -651,22 +600,22 @@
     }
 
     fn chmod(&self, mode: Mode) -> KResult<()> {
-        let _lock = Task::block_on(self.rwsem.write());
-
-        let vfs = self.vfs.upgrade().ok_or(EIO)?;
-        let ext4fs = vfs.as_any().downcast_ref::<Ext4Fs>().unwrap();
-        let old_mode = self.mode.load(Ordering::Relaxed);
-        let new_mode = (old_mode & !0o777) | (mode & 0o777);
+        let _lock = block_on(self.rwsem.write());
+
+        let vfs = self.vfs.upgrade().ok_or(EIO)?;
+        let ext4fs = vfs.as_any().downcast_ref::<Ext4Fs>().unwrap();
+        let old_mode = self.mode.load();
+        let new_mode = old_mode.perm(mode.bits());
 
         let now = Instant::now();
         ext4fs.chmod_stat(
             self.ino as u32,
-            new_mode as u16,
+            new_mode.non_format_bits() as _,
             now.since_epoch().as_secs() as u32,
         );
 
         // SAFETY: `rwsem` has done the synchronization
-        self.mode.store(new_mode, Ordering::Relaxed);
+        self.mode.store(new_mode);
         *self.ctime.lock() = now;
 
         Ok(())
@@ -679,7 +628,7 @@
             new_parent,
             is_exchange,
             no_replace,
-            vfs,
+            ..
         } = rename_data;
 
         if is_exchange {
@@ -688,7 +637,7 @@
         }
 
         // TODO: may need another lock
-        let _lock = Task::block_on(self.rwsem.write());
+        let _lock = block_on(self.rwsem.write());
         let vfs = self.vfs.upgrade().ok_or(EIO)?;
         let ext4fs = vfs.as_any().downcast_ref::<Ext4Fs>().unwrap();
 
@@ -729,9 +678,21 @@
             }
         }
 
-        Task::block_on(dcache::d_exchange(old_dentry, new_dentry));
+        block_on(dcache::d_exchange(old_dentry, new_dentry));
 
         Ok(())
+    }
+}
+
+impl From<Mode> for InodeMode {
+    fn from(value: Mode) -> Self {
+        InodeMode::from_bits_retain(value.bits() as u16)
+    }
+}
+
+impl From<InodeMode> for Mode {
+    fn from(value: InodeMode) -> Self {
+        Mode::new(value.bits() as u32)
     }
 }
 
