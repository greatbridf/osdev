--- conflicted
+++ resolved
@@ -1,11 +1,7 @@
 use crate::io::Stream;
 use crate::kernel::constants::{EEXIST, EINVAL, EIO, EISDIR, ENOENT, ENOSYS, ENOTDIR};
-<<<<<<< HEAD
-use crate::kernel::mem::{CachePage, PageCache, PageCacheBackend};
+use crate::kernel::mem::{CachePage, CachePageStream, PageCache, PageCacheBackend};
 use crate::kernel::task::block_on;
-=======
-use crate::kernel::mem::{CachePage, CachePageStream, PageCache, PageCacheBackend};
->>>>>>> a2c50b9a
 use crate::kernel::timer::Instant;
 use crate::kernel::vfs::inode::RenameData;
 use crate::kernel::vfs::inode::{AtomicMode, InodeData};
@@ -504,22 +500,13 @@
     }
 
     fn read(&self, buffer: &mut dyn Buffer, offset: usize) -> KResult<usize> {
-<<<<<<< HEAD
         let _lock = block_on(self.rwsem.write());
         block_on(self.pages.read(buffer, offset))
-=======
-        let _lock = Task::block_on(self.rwsem.write());
-        Task::block_on(self.pages.read(buffer, offset))
->>>>>>> a2c50b9a
     }
 
     fn write(&self, stream: &mut dyn Stream, offset: WriteOffset) -> KResult<usize> {
         // TODO: We don't need that strong guarantee, find some way to avoid locks
-<<<<<<< HEAD
         let _lock = block_on(self.rwsem.write());
-=======
-        let _lock = Task::block_on(self.rwsem.write());
->>>>>>> a2c50b9a
 
         let mut store_new_end = None;
         let offset = match offset {
@@ -547,13 +534,8 @@
     }
 
     fn truncate(&self, length: usize) -> KResult<()> {
-<<<<<<< HEAD
         let _lock = block_on(self.rwsem.write());
         block_on(self.pages.resize(length))?;
-=======
-        let _lock = Task::block_on(self.rwsem.write());
-        Task::block_on(self.pages.resize(length))?;
->>>>>>> a2c50b9a
         self.size.store(length as u64, Ordering::Relaxed);
         *self.mtime.lock() = Instant::now();
         Ok(())
