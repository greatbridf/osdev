use crate::kernel::constants::EFAULT;
use crate::prelude::*;
use core::{cmp, mem::MaybeUninit};

#[must_use]
#[derive(Debug)]
pub enum FillResult {
    Done(usize),
    Partial(usize),
    Full,
}

impl FillResult {
    pub fn ok_or(self, err: u32) -> KResult<()> {
        match self {
            FillResult::Done(_) => Ok(()),
            _ => Err(err),
        }
    }

    pub fn should_stop(self) -> bool {
        return !matches!(self, FillResult::Done(_));
    }

    pub fn allow_partial(self) -> usize {
        match self {
            FillResult::Done(n) | FillResult::Partial(n) => n,
            FillResult::Full => 0,
        }
    }
}

pub trait Buffer: Send {
    fn total(&self) -> usize;
    fn wrote(&self) -> usize;

    #[must_use]
    fn fill(&mut self, data: &[u8]) -> KResult<FillResult>;

    fn available(&self) -> usize {
        self.total() - self.wrote()
    }

    fn get_writer(&mut self) -> BufferWrite<'_, Self>
    where
        Self: Sized,
    {
        BufferWrite(self)
    }
}

pub trait Stream: Send {
<<<<<<< HEAD
=======
    fn total(&self) -> usize;
>>>>>>> 73f17060
    fn poll_data<'a>(&mut self, buf: &'a mut [u8]) -> KResult<Option<&'a mut [u8]>>;
    fn ignore(&mut self, len: usize) -> KResult<Option<usize>>;
}

pub trait IntoStream {
    type Stream: Stream;

    fn into_stream(self) -> Self::Stream;
}

pub trait StreamRead {
    fn read_till_end(
        &mut self,
        buffer: &mut [u8],
        func: impl Fn(&mut [u8]) -> KResult<()>,
    ) -> KResult<usize>;

    fn ignore_all(&mut self) -> KResult<usize>;
}

impl<T> StreamRead for T
where
    T: Stream + ?Sized,
{
    fn read_till_end(
        &mut self,
        buffer: &mut [u8],
        func: impl Fn(&mut [u8]) -> KResult<()>,
    ) -> KResult<usize> {
        let mut total = 0;
        while let Some(data) = self.poll_data(buffer)? {
            func(data)?;
            total += data.len();
        }
        Ok(total)
    }

    fn ignore_all(&mut self) -> KResult<usize> {
        let mut total = 0;
        while let Some(len) = self.ignore(usize::MAX)? {
            total += len;
        }
        Ok(total)
    }
}

pub trait BufferFill<T: Copy> {
    fn copy(&mut self, object: &T) -> KResult<FillResult>;
}

impl<T: Copy, B: Buffer + ?Sized> BufferFill<T> for B {
    fn copy(&mut self, object: &T) -> KResult<FillResult> {
        let ptr = object as *const T as *const u8;
        let len = core::mem::size_of::<T>();

        // SAFETY: `object` is a valid object.
        self.fill(unsafe { core::slice::from_raw_parts(ptr, len) })
    }
}

pub struct BufferWrite<'b, B>(&'b mut B)
where
    B: Buffer + ?Sized;

impl<'b, B> core::fmt::Write for BufferWrite<'b, B>
where
    B: Buffer + ?Sized,
{
    fn write_str(&mut self, s: &str) -> core::fmt::Result {
        match self.0.fill(s.as_bytes()) {
            Ok(FillResult::Done(_)) => Ok(()),
            _ => Err(core::fmt::Error),
        }
    }
}

pub struct UninitBuffer<'lt, T: Copy + Sized> {
    data: Box<MaybeUninit<T>>,
    buffer: ByteBuffer<'lt>,
}

unsafe impl<'lt, T: Copy> Send for UninitBuffer<'lt, T> {}

impl<'lt, T: Copy + Sized> UninitBuffer<'lt, T> {
    pub fn new() -> Self {
        let mut data = Box::new(MaybeUninit::uninit());
        let ptr = data.as_mut_ptr();

        Self {
            data,
            buffer: ByteBuffer::from(unsafe {
                core::slice::from_raw_parts_mut(ptr as *mut u8, core::mem::size_of::<T>())
            }),
        }
    }

    pub fn assume_filled_ref(&self) -> KResult<&T> {
        if self.buffer.available() != 0 {
            Err(EFAULT)
        } else {
            Ok(unsafe { self.data.assume_init_ref() })
        }
    }

    pub fn assume_init(self) -> KResult<T> {
        if self.buffer.available() != 0 {
            Err(EFAULT)
        } else {
            Ok(unsafe { *self.data.assume_init() })
        }
    }
}

impl<'lt, T: Copy + Sized + Send> Buffer for UninitBuffer<'lt, T> {
    fn total(&self) -> usize {
        self.buffer.total()
    }

    fn wrote(&self) -> usize {
        self.buffer.wrote()
    }

    fn fill(&mut self, data: &[u8]) -> KResult<FillResult> {
        self.buffer.fill(data)
    }
}

pub struct ByteBuffer<'lt> {
    buf: &'lt mut [u8],
    cur: usize,
}

impl<'lt> ByteBuffer<'lt> {
    pub fn new(buf: &'lt mut [u8]) -> Self {
        Self { buf, cur: 0 }
    }

    pub fn available(&self) -> usize {
        self.buf.len() - self.cur
    }

    pub fn data(&self) -> &[u8] {
        &self.buf[..self.cur]
    }
}

impl<'lt, T: Copy + Sized> From<&'lt mut [T]> for ByteBuffer<'lt> {
    fn from(value: &'lt mut [T]) -> Self {
        Self {
            buf: unsafe {
                core::slice::from_raw_parts_mut(
                    value.as_ptr() as *mut u8,
                    core::mem::size_of::<T>() * value.len(),
                )
            },
            cur: 0,
        }
    }
}

impl Buffer for ByteBuffer<'_> {
    fn total(&self) -> usize {
        self.buf.len()
    }

    fn fill(&mut self, data: &[u8]) -> KResult<FillResult> {
        match self.available() {
            0 => Ok(FillResult::Full),
            n if n < data.len() => {
                self.buf[self.cur..].copy_from_slice(&data[..n]);
                self.cur += n;
                Ok(FillResult::Partial(n))
            }
            _ => {
                self.buf[self.cur..self.cur + data.len()].copy_from_slice(data);
                self.cur += data.len();
                Ok(FillResult::Done(data.len()))
            }
        }
    }

    fn wrote(&self) -> usize {
        self.cur
    }
}

/// Iterator that generates chunks of a given length from a start index
/// until the end of the total length.
///
/// The iterator returns a tuple of (start, len) for each chunk.
pub struct Chunks {
    end: usize,
    cur: usize,
    chunk_len: usize,
}

impl Chunks {
    pub const fn new(start: usize, total_len: usize, chunk_len: usize) -> Self {
        Self {
            end: start + total_len,
            cur: start,
            chunk_len,
        }
    }
}

impl Iterator for Chunks {
    type Item = (usize, usize);

    fn next(&mut self) -> Option<Self::Item> {
        if self.cur >= self.end {
            return None;
        }

        let start = self.cur;
        let len = cmp::min(self.chunk_len, self.end - start);

        self.cur += self.chunk_len;
        Some((start, len))
    }
}

pub struct ByteStream<'a> {
    data: &'a [u8],
    cur: usize,
}

impl<'a> ByteStream<'a> {
    pub fn new(data: &'a [u8]) -> Self {
        Self { data, cur: 0 }
    }
}

impl<'a> Stream for ByteStream<'a> {
    fn total(&self) -> usize {
        self.data.len()
    }

    fn poll_data<'b>(&mut self, buf: &'b mut [u8]) -> KResult<Option<&'b mut [u8]>> {
        if self.cur >= self.data.len() {
            return Ok(None);
        }

        let end = core::cmp::min(self.data.len(), self.cur + buf.len());

        let data = &self.data[self.cur..end];
        let buf = &mut buf[..data.len()];

        buf.copy_from_slice(data);
        self.cur += data.len();

        Ok(Some(buf))
    }

    fn ignore(&mut self, len: usize) -> KResult<Option<usize>> {
        if self.cur >= self.data.len() {
            return Ok(None);
        }

        let remaining = self.data.len() - self.cur;
        let ignored = core::cmp::min(remaining, len);
        self.cur += ignored;

        Ok(Some(ignored))
    }
}

impl<'a> IntoStream for &'a [u8] {
    type Stream = ByteStream<'a>;

    fn into_stream(self) -> Self::Stream {
        ByteStream::new(self)
    }
}<|MERGE_RESOLUTION|>--- conflicted
+++ resolved
@@ -50,10 +50,7 @@
 }
 
 pub trait Stream: Send {
-<<<<<<< HEAD
-=======
     fn total(&self) -> usize;
->>>>>>> 73f17060
     fn poll_data<'a>(&mut self, buf: &'a mut [u8]) -> KResult<Option<&'a mut [u8]>>;
     fn ignore(&mut self, len: usize) -> KResult<Option<usize>>;
 }
