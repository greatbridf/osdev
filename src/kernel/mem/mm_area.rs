use super::mm_list::EMPTY_PAGE;
use super::paging::AllocZeroed as _;
use super::{AsMemoryBlock, Mapping, Page, Permission};
use crate::kernel::constants::EINVAL;
use crate::kernel::mem::page_cache::PageCacheRawPage;
use crate::KResult;
use core::sync::atomic;
use core::{borrow::Borrow, cell::UnsafeCell, cmp};
use eonix_hal::traits::fault::PageFaultErrorCode;
use eonix_mm::address::{AddrOps as _, VAddr, VRange};
use eonix_mm::page_table::{PageAttribute, RawAttribute, PTE};
use eonix_mm::paging::{PAGE_SIZE, PFN};
use eonix_runtime::task::Task;

#[derive(Debug)]
pub struct MMArea {
    range: UnsafeCell<VRange>,
    pub(super) mapping: Mapping,
    pub(super) permission: Permission,
    pub is_shared: bool,
}

impl Clone for MMArea {
    fn clone(&self) -> Self {
        Self {
            range: UnsafeCell::new(self.range()),
            mapping: self.mapping.clone(),
            permission: self.permission,
            is_shared: self.is_shared,
        }
    }
}

impl MMArea {
    pub fn new(range: VRange, mapping: Mapping, permission: Permission, is_shared: bool) -> Self {
        Self {
            range: range.into(),
            mapping,
            permission,
            is_shared,
        }
    }

    fn range_borrow(&self) -> &VRange {
        // SAFETY: The only way we get a reference to `MMArea` object is through `MMListInner`.
        // And `MMListInner` is locked with IRQ disabled.
        unsafe { self.range.get().as_ref().unwrap() }
    }

    pub fn range(&self) -> VRange {
        *self.range_borrow()
    }

    /// # Safety
    /// This function should be called only when we can guarantee that the range
    /// won't overlap with any other range in some scope.
    pub fn grow(&self, count: usize) {
        let range = unsafe { self.range.get().as_mut().unwrap() };
        range.clone_from(&self.range_borrow().grow(count));
    }

    pub fn split(mut self, at: VAddr) -> (Option<Self>, Option<Self>) {
        assert!(at.is_page_aligned());

        match self.range_borrow().cmp(&VRange::from(at)) {
            cmp::Ordering::Less => (Some(self), None),
            cmp::Ordering::Greater => (None, Some(self)),
            cmp::Ordering::Equal => {
                let diff = at - self.range_borrow().start();
                if diff == 0 {
                    return (None, Some(self));
                }

                let right = Self {
                    range: VRange::new(at, self.range_borrow().end()).into(),
                    permission: self.permission,
                    mapping: match &self.mapping {
                        Mapping::Anonymous => Mapping::Anonymous,
                        Mapping::File(mapping) => Mapping::File(mapping.offset(diff)),
                    },
                    is_shared: self.is_shared,
                };

                let new_range = self.range_borrow().shrink(self.range_borrow().end() - at);

                *self.range.get_mut() = new_range;
                (Some(self), Some(right))
            }
        }
    }

    pub fn handle_cow(&self, pfn: &mut PFN, attr: &mut PageAttribute) {
        assert!(attr.contains(PageAttribute::COPY_ON_WRITE));

        attr.remove(PageAttribute::COPY_ON_WRITE);
        attr.set(PageAttribute::WRITE, self.permission.write);

        let page = unsafe { Page::from_raw(*pfn) };
        if page.is_exclusive() {
            // SAFETY: This is actually safe. If we read `1` here and we have `MMList` lock
            // held, there couldn't be neither other processes sharing the page, nor other
            // threads making the page COW at the same time.
            core::mem::forget(page);
            return;
        }

        let new_page;
        if *pfn == EMPTY_PAGE.pfn() {
            new_page = Page::zeroed();
        } else {
            new_page = Page::alloc();

            unsafe {
                // SAFETY: `page` is CoW, which means that others won't write to it.
                let old_page_data = page.as_memblk().as_bytes();

                // SAFETY: `new_page` is exclusive owned by us.
                let new_page_data = new_page.as_memblk().as_bytes_mut();

                new_page_data.copy_from_slice(old_page_data);
            };
        }

        attr.remove(PageAttribute::ACCESSED);
        *pfn = new_page.into_raw();
    }

    /// # Arguments
    /// * `offset`: The offset from the start of the mapping, aligned to 4KB boundary.
    pub async fn handle_mmap(
        &self,
        pfn: &mut PFN,
        attr: &mut PageAttribute,
        offset: usize,
        error: PageFaultErrorCode,
    ) -> KResult<()> {
        let Mapping::File(file_mapping) = &self.mapping else {
            panic!("Anonymous mapping should not be PA_MMAP");
        };

        assert!(offset < file_mapping.length, "Offset out of range");

        let Some(page_cache) = file_mapping.file.page_cache() else {
            panic!("Mapping file should have pagecache");
        };

        let file_offset = file_mapping.offset + offset;
        let cnt_to_read = (file_mapping.length - offset).min(0x1000);
        let raw_page = page_cache.get_page(file_offset).await?.ok_or(EINVAL)?;

        // Read or ifetch fault, we find page in pagecache and do mapping
        // Write falut, we need to care about shared or private mapping.
        if error.contains(PageFaultErrorCode::Read)
            || error.contains(PageFaultErrorCode::InstructionFetch)
        {
            // Bss is embarrassing in pagecache!
            // We have to assume cnt_to_read < PAGE_SIZE all bss
            if cnt_to_read < PAGE_SIZE {
                let new_page = Page::zeroed();
                unsafe {
                    let page_data = new_page.as_memblk().as_bytes_mut();
                    page_data[..cnt_to_read]
                        .copy_from_slice(&raw_page.as_memblk().as_bytes()[..cnt_to_read]);
                }
                *pfn = new_page.into_raw();
            } else {
                raw_page.refcount().fetch_add(1, atomic::Ordering::Relaxed);
                *pfn = Into::<PFN>::into(raw_page);
            }

            if self.permission.write {
                if self.is_shared {
                    // The page may will not be written,
                    // But we simply assume page will be dirty
                    raw_page.set_dirty();
                    attr.insert(PageAttribute::WRITE);
                } else {
                    attr.insert(PageAttribute::COPY_ON_WRITE);
                }
            }
        } else if error.contains(PageFaultErrorCode::Write) {
            if self.is_shared {
                raw_page.refcount().fetch_add(1, atomic::Ordering::Relaxed);
                raw_page.set_dirty();
                *pfn = Into::<PFN>::into(raw_page);
            } else {
                let new_page = Page::zeroed();
                unsafe {
                    let page_data = new_page.as_memblk().as_bytes_mut();
                    page_data[..cnt_to_read]
                        .copy_from_slice(&raw_page.as_memblk().as_bytes()[..cnt_to_read]);
                }
                *pfn = new_page.into_raw();
            }

            attr.insert(PageAttribute::WRITE);
        } else {
            unreachable!("Unexpected page fault error code: {:?}", error);
        }

        attr.insert(PageAttribute::PRESENT);
        attr.remove(PageAttribute::MAPPED);
        Ok(())
    }

<<<<<<< HEAD
    pub fn handle(&self, pte: &mut impl PTE, offset: usize, write: bool) -> KResult<()> {
=======
    pub fn handle(
        &self,
        pte: &mut impl PTE,
        offset: usize,
        error: Option<PageFaultErrorCode>,
    ) -> KResult<()> {
>>>>>>> 6c6195b1
        let mut attr = pte.get_attr().as_page_attr().expect("Not a page attribute");
        let mut pfn = pte.get_pfn();

        if attr.contains(PageAttribute::COPY_ON_WRITE) {
            self.handle_cow(&mut pfn, &mut attr);
        }

        if attr.contains(PageAttribute::MAPPED) {
            let error =
                error.expect("Mapped area should not be accessed without a page fault error code");
            Task::block_on(self.handle_mmap(&mut pfn, &mut attr, offset, error))?;
        }

        attr.insert(PageAttribute::ACCESSED);

        if write {
            attr.insert(PageAttribute::DIRTY);
        }

        pte.set(pfn, attr.into());

        Ok(())
    }
}

impl Eq for MMArea {}
impl PartialEq for MMArea {
    fn eq(&self, other: &Self) -> bool {
        self.range_borrow().eq(other.range_borrow())
    }
}
impl PartialOrd for MMArea {
    fn partial_cmp(&self, other: &Self) -> Option<core::cmp::Ordering> {
        self.range_borrow().partial_cmp(other.range_borrow())
    }
}
impl Ord for MMArea {
    fn cmp(&self, other: &Self) -> core::cmp::Ordering {
        self.range_borrow().cmp(other.range_borrow())
    }
}

impl Borrow<VRange> for MMArea {
    fn borrow(&self) -> &VRange {
        self.range_borrow()
    }
}<|MERGE_RESOLUTION|>--- conflicted
+++ resolved
@@ -6,7 +6,6 @@
 use crate::KResult;
 use core::sync::atomic;
 use core::{borrow::Borrow, cell::UnsafeCell, cmp};
-use eonix_hal::traits::fault::PageFaultErrorCode;
 use eonix_mm::address::{AddrOps as _, VAddr, VRange};
 use eonix_mm::page_table::{PageAttribute, RawAttribute, PTE};
 use eonix_mm::paging::{PAGE_SIZE, PFN};
@@ -132,7 +131,7 @@
         pfn: &mut PFN,
         attr: &mut PageAttribute,
         offset: usize,
-        error: PageFaultErrorCode,
+        write: bool,
     ) -> KResult<()> {
         let Mapping::File(file_mapping) = &self.mapping else {
             panic!("Anonymous mapping should not be PA_MMAP");
@@ -148,11 +147,9 @@
         let cnt_to_read = (file_mapping.length - offset).min(0x1000);
         let raw_page = page_cache.get_page(file_offset).await?.ok_or(EINVAL)?;
 
-        // Read or ifetch fault, we find page in pagecache and do mapping
-        // Write falut, we need to care about shared or private mapping.
-        if error.contains(PageFaultErrorCode::Read)
-            || error.contains(PageFaultErrorCode::InstructionFetch)
-        {
+        // Non-write faults: we find page in pagecache and do mapping
+        // Write fault: we need to care about shared or private mapping.
+        if !write {
             // Bss is embarrassing in pagecache!
             // We have to assume cnt_to_read < PAGE_SIZE all bss
             if cnt_to_read < PAGE_SIZE {
@@ -178,7 +175,7 @@
                     attr.insert(PageAttribute::COPY_ON_WRITE);
                 }
             }
-        } else if error.contains(PageFaultErrorCode::Write) {
+        } else {
             if self.is_shared {
                 raw_page.refcount().fetch_add(1, atomic::Ordering::Relaxed);
                 raw_page.set_dirty();
@@ -194,8 +191,6 @@
             }
 
             attr.insert(PageAttribute::WRITE);
-        } else {
-            unreachable!("Unexpected page fault error code: {:?}", error);
         }
 
         attr.insert(PageAttribute::PRESENT);
@@ -203,16 +198,7 @@
         Ok(())
     }
 
-<<<<<<< HEAD
     pub fn handle(&self, pte: &mut impl PTE, offset: usize, write: bool) -> KResult<()> {
-=======
-    pub fn handle(
-        &self,
-        pte: &mut impl PTE,
-        offset: usize,
-        error: Option<PageFaultErrorCode>,
-    ) -> KResult<()> {
->>>>>>> 6c6195b1
         let mut attr = pte.get_attr().as_page_attr().expect("Not a page attribute");
         let mut pfn = pte.get_pfn();
 
@@ -221,9 +207,7 @@
         }
 
         if attr.contains(PageAttribute::MAPPED) {
-            let error =
-                error.expect("Mapped area should not be accessed without a page fault error code");
-            Task::block_on(self.handle_mmap(&mut pfn, &mut attr, offset, error))?;
+            Task::block_on(self.handle_mmap(&mut pfn, &mut attr, offset, write))?;
         }
 
         attr.insert(PageAttribute::ACCESSED);
