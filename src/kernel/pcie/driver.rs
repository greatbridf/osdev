--- conflicted
+++ resolved
@@ -28,14 +28,7 @@
         btree_map::Entry::Occupied(_) => Err(EEXIST)?,
     };
 
-<<<<<<< HEAD
-    let Some(device) = PCIE_DEVICES.lock().find(&index).clone_pointer() else {
-        return Ok(());
-    };
-=======
     let device = PCIE_DEVICES.lock().find(&index).clone_pointer();
->>>>>>> e5d5464c
-
     if let Some(device) = device {
         driver.handle_device(device)?;
     };
