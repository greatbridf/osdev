--- conflicted
+++ resolved
@@ -94,7 +94,6 @@
     pkstack_bmp->clear(p);
 }
 
-<<<<<<< HEAD
 // TODO: file opening permissions check
 int filearr::open(const process &current,
     const types::path& filepath, int flags, mode_t mode)
@@ -129,43 +128,6 @@
         if (!dentry)
             return -ENOENT;
     }
-=======
-process::process(process&& val)
-    : mms(types::move(val.mms))
-    , thds { types::move(val.thds), this }
-    , attr { val.attr }
-    , files(types::move(val.files))
-    , pwd(types::move(val.pwd))
-    , pid(val.pid)
-    , ppid(val.ppid)
-    , pgid(val.pgid)
-    , sid(val.sid)
-    , start_brk(val.start_brk)
-    , brk(val.brk)
-    , umask(val.umask)
-{
-    if (current_process == &val)
-        current_process = this;
-}
-
-process::process(const process& parent)
-    : process { parent.pid,
-        parent.is_system(),
-        types::string<>(parent.pwd),
-        kernel::signal_list(parent.signals) }
-{
-    this->pgid = parent.pgid;
-    this->sid = parent.sid;
-
-    this->start_brk = parent.start_brk;
-    this->brk = parent.brk;
-
-    this->umask = parent.umask;
-
-    for (auto& area : parent.mms) {
-        if (area.is_kernel_space() || area.attr.in.system)
-            continue;
->>>>>>> 4cf6746d
 
     // check whether dentry is a file if O_DIRECTORY is set
     if (flags & O_DIRECTORY) {
@@ -189,29 +151,11 @@
     return fd;
 }
 
-<<<<<<< HEAD
 process::process(const process& parent, pid_t pid)
     : mms { parent.mms }, attr { parent.attr } , pwd { parent.pwd }
-    , signals { parent.signals } , pid { pid }
+    , signals { parent.signals } , umask { parent.umask }, pid { pid }
     , ppid { parent.pid } , pgid { parent.pgid } , sid { parent.sid }
     , control_tty { parent.control_tty }, root { parent.root }
-=======
-process::process(pid_t _ppid,
-    bool _system,
-    types::string<>&& path,
-    kernel::signal_list&& _sigs)
-    : mms(*kernel_mms)
-    , attr { .system = _system }
-    , pwd { types::move(path) }
-    , signals(types::move(_sigs))
-    , pid { process::alloc_pid() }
-    , ppid { _ppid }
-    , pgid { 0 }
-    , sid { 0 }
-    , start_brk(nullptr)
-    , brk(nullptr)
-    , umask(0022)
->>>>>>> 4cf6746d
 {
     this->files.dup_all(parent.files);
 }
@@ -222,12 +166,7 @@
 
 void proclist::kill(pid_t pid, int exit_code)
 {
-<<<<<<< HEAD
     auto& proc = this->find(pid);
-=======
-    process* proc = this->find(pid);
-    assert(proc);
->>>>>>> 4cf6746d
 
     // remove threads from ready list
     for (auto& thd : proc.thds) {
@@ -253,14 +192,8 @@
     proc.attr.zombie = 1;
 
     // notify parent process and init
-<<<<<<< HEAD
     auto& parent = this->find(proc.ppid);
     auto& init = this->find(1);
-=======
-    auto* parent = this->find(proc->ppid);
-    auto* init = this->find(1);
-    assert(parent && init);
->>>>>>> 4cf6746d
 
     bool flag = false;
     {
@@ -418,12 +351,6 @@
     const char* envp[] = { "LANG=C", "HOME=/", nullptr };
 
     types::elf::elf32_load_data d;
-<<<<<<< HEAD
-=======
-    auto* dent = fs::vfs_open("/mnt/init");
-    assert(dent && dent->ind);
-    d.exec = dent->ind;
->>>>>>> 4cf6746d
     d.argv = argv;
     d.envp = envp;
     d.system = false;
@@ -576,7 +503,7 @@
     case kernel::SIGINT:
     case kernel::SIGQUIT:
     case kernel::SIGSTOP: {
-        tty* ctrl_tty = procs->get_ctrl_tty(current_process->pid);
+        tty* ctrl_tty = current_process->control_tty;
         if (ctrl_tty)
             ctrl_tty->clear_read_buf();
         kill_current(-1);
