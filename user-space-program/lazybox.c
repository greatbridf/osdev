#include <unistd.h>
#include <dirent.h>
#include <stdarg.h>
#include <stdint.h>
#include <stdio.h>
#include <string.h>

struct applet {
    const char* name;
    int (*func)(const char** args);
};

int lazybox_version(void)
{
    printf("lazybox by greatbridf\n");
    return 0;
}

int pwd(const char** _)
{
    (void)_;
    char buf[256];
    if (getcwd(buf, sizeof(buf)) == 0) {
        printf("cannot get cwd\n");
        return -1;
    }
    puts(buf);
    return 0;
}

int ls(const char** args)
{
    const char* path = args[0];
    DIR* dir = NULL;

    if (path == NULL) {
        char buf[256];
        if (getcwd(buf, sizeof(buf)) == 0)
            return -1;

        dir = opendir(buf);
    } else {
        dir = opendir(args[0]);
    }

    if (!dir)
        return -1;

    struct dirent* dp = NULL;
    while ((dp = readdir(dir)) != NULL) {
        printf("%s ", dp->d_name);
    }

    printf("\n");

    return 0;
}

struct applet applets[] = {
    {
        "lazybox",
        NULL,
    },
    {
        "pwd",
        pwd,
    },
    {
        "ls",
        ls,
    }
};

static inline int tolower(int c)
{
    if (c >= 'A' && c <= 'Z')
        return c - 'A' + 'a';
    return c;
}

int strcmpi(const char* a, const char* b)
{
    int ret = 0;
    while (*a && *b) {
        if (tolower(*a) != tolower(*b)) {
            ret = 1;
            break;
        }
        ++a, ++b;
    }
    if ((*a && !*b) || (*b && !*a)) {
        ret = 1;
    }
    return ret;
}

const char* find_file_name(const char* path)
{
    const char* last = path + strlen(path);
    for (; last != path; --last) {
        if (*last == '/') {
            ++last;
            break;
        }
    }
<<<<<<< HEAD
    return last;
=======
    return last == path ? path : last + 1;
>>>>>>> 4cf6746d
}

int parse_applet(const char* name)
{
    if (!name)
        return -1;

    for (size_t i = 0; i < (sizeof(applets) / sizeof(struct applet)); ++i) {
        if (strcmpi(applets[i].name, name) == 0) {
            return i;
        }
    }

    return -1;
}

int main(int argc, const char** argv)
{
    if (argc == 0)
        return lazybox_version();

    const char* name = find_file_name(*argv);
    int type = parse_applet(find_file_name(*argv));

    if (type < 0) {
        printf("applet not found: %s\n", name);
        return -1;
    }

    if (type == 0)
        return main(argc - 1, argv + 1);
    
    return applets[type].func(argv + 1);
}<|MERGE_RESOLUTION|>--- conflicted
+++ resolved
@@ -103,11 +103,7 @@
             break;
         }
     }
-<<<<<<< HEAD
-    return last;
-=======
     return last == path ? path : last + 1;
->>>>>>> 4cf6746d
 }
 
 int parse_applet(const char* name)
